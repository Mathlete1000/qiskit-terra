--- conflicted
+++ resolved
@@ -367,7 +367,6 @@
         from qiskit.transpiler.passes.scheduling import RemoveOpsOnIdleQubits
         pass_manager.append(RemoveOpsOnIdleQubits())
 
-<<<<<<< HEAD
     dynamical_decoupling = pass_manager_config.dynamical_decoupling
 
     if dynamical_decoupling is not None:
@@ -377,15 +376,11 @@
         if dynamical_decoupling in {'cpmg', 'CPMG'}:
             from qiskit.transpiler.passes import CPMGPass
             pass_manager.append(
-                CPMGPass(pass_manager_config.backend_properties,
-                         pass_manager_config.instruction_durations.schedule_dt))
+                CPMGPass(pass_manager_config.backend_properties))
         else:
             raise TranspilerError("Invalid dynamical decoupling sequence {}."
                                   "".format(dynamical_decoupling))
 
-    return pass_manager.run(circuit, callback=transpile_config['callback'],
-                            output_name=transpile_config['output_name'])
-=======
     result = pass_manager.run(circuit, callback=transpile_config['callback'],
                               output_name=transpile_config['output_name'])
 
@@ -448,7 +443,6 @@
                                   " or disconnected qubits")
         new_layout[virtual] = faulty_qubits_map[physical]
     return new_layout
->>>>>>> 0f3ef7e1
 
 
 def _parse_transpile_args(circuits, backend,
@@ -484,14 +478,10 @@
     layout_method = _parse_layout_method(layout_method, num_circuits)
     routing_method = _parse_routing_method(routing_method, num_circuits)
     translation_method = _parse_translation_method(translation_method, num_circuits)
+    scheduling_method = _parse_scheduling_method(scheduling_method, num_circuits)
     durations = _parse_instruction_durations(backend, instruction_durations,
                                              scheduling_method, num_circuits)
-    scheduling_method = _parse_scheduling_method(scheduling_method, num_circuits)
-<<<<<<< HEAD
-    durations = _parse_instruction_durations(durations, num_circuits)
     dynamical_decoupling = _parse_dynamical_decoupling_method(dynamical_decoupling, num_circuits)
-=======
->>>>>>> 0f3ef7e1
     seed_transpiler = _parse_seed_transpiler(seed_transpiler, num_circuits)
     optimization_level = _parse_optimization_level(optimization_level, num_circuits)
     output_name = _parse_output_name(output_name, circuits)
@@ -500,13 +490,9 @@
     list_transpile_args = []
     for args in zip(basis_gates, coupling_map, backend_properties, initial_layout,
                     layout_method, routing_method, translation_method, scheduling_method,
-<<<<<<< HEAD
                     durations, dynamical_decoupling, seed_transpiler, optimization_level,
-                    output_name, callback):
-=======
-                    durations, seed_transpiler, optimization_level,
                     output_name, callback, backend_num_qubits, faulty_qubits_map):
->>>>>>> 0f3ef7e1
+
         transpile_args = {'pass_manager_config': PassManagerConfig(basis_gates=args[0],
                                                                    coupling_map=args[1],
                                                                    backend_properties=args[2],
@@ -516,20 +502,14 @@
                                                                    translation_method=args[6],
                                                                    scheduling_method=args[7],
                                                                    instruction_durations=args[8],
-<<<<<<< HEAD
                                                                    dynamical_decoupling=args[9],
                                                                    seed_transpiler=args[10]),
                           'optimization_level': args[11],
                           'output_name': args[12],
-                          'callback': args[13]}
-=======
-                                                                   seed_transpiler=args[9]),
-                          'optimization_level': args[10],
-                          'output_name': args[11],
-                          'callback': args[12],
-                          'backend_num_qubits': args[13],
-                          'faulty_qubits_map': args[14]}
->>>>>>> 0f3ef7e1
+                          'callback': args[13],
+                          'backend_num_qubits': args[14],
+                          'faulty_qubits_map': args[15]}
+
         list_transpile_args.append(transpile_args)
 
     return list_transpile_args
